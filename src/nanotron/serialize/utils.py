--- conflicted
+++ resolved
@@ -41,11 +41,8 @@
     suffix = tensor_name.split(".")
     suffix_path, suffix_name = suffix[:-1], suffix[-1]
 
-<<<<<<< HEAD
     if version == Version("1.3"):
         suffix_name = f"{type.value}_{suffix_name}.safetensors"
-=======
->>>>>>> 1c7f0381
     if exp_tp_pp_rank_and_size:
         # We always show pp_rank and tp_rank if `exp_tp_pp_rank_and_size` is provided
         (exp_rank, exp_size), (tp_rank, tp_size), (pp_rank, pp_size) = exp_tp_pp_rank_and_size
@@ -55,16 +52,10 @@
                 f"{type.value}_{suffix_name}_pp-rank-{pp_rank}-of-{pp_size}_tp-rank-{tp_rank}-of-{tp_size}.safetensors"
             )
         else:
-<<<<<<< HEAD
             pattern = f"{type.value}_{suffix_name}*exp-rank-{exp_rank}-of-{exp_size}.safetensors"
             suffix_name = f"{type.value}_{suffix_name}_pp-rank-{pp_rank}-of-{pp_size}_tp-rank-{tp_rank}-of-{tp_size}_exp-rank-{exp_rank}-of-{exp_size}.safetensors"
     elif version > Version("1.3"):
         pattern = f"{type.value}_{suffix_name}*.safetensors"
-=======
-            # We only show exp_rank if tensor is exp_sharded and exp_size > 1
-            suffix_name = f"{type.value}_{suffix_name}_pp-rank-{pp_rank}-of-{pp_size}_tp-rank-{tp_rank}-of-{tp_size}_exp-rank-{exp_rank}-of-{exp_size}.safetensors"
-    else:
->>>>>>> 1c7f0381
         suffix_name = f"{type.value}_{suffix_name}.safetensors"
 
     if return_all_matches:
