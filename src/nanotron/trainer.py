--- conflicted
+++ resolved
@@ -508,14 +508,6 @@
                     self.valid_metadata.last_train_step = self.iteration_step
                     self.valid_metadata.data_stages[self.valid_metadata.last_stage_idx].consumed_train_samples += self.global_batch_size
 
-<<<<<<< HEAD
-                if (not skip_validation) and (self.iteration_step - 1) % self.config.logging.iteration_step_info_interval == 0:
-                    self.valid_step_logs(outputs=valid_outputs, loss_avg=valid_loss_avg)
-
-                # if (self.iteration_step - 1) % self.config.logging.iteration_step_info_interval == 0:
-                #     self.train_step_logs(outputs=outputs, loss_avg=loss_avg)
-
-=======
                      if dist.get_rank(self.parallel_context.world_pg) in self.logger_ranks:
                         log_entries = [LogItem("validation_loss_avg", loss_avg, "human_format")]
                         self.loggerwriter.add_scalars_from_list(log_entries, self.iteration_step)
@@ -531,7 +523,6 @@
                             step=self.iteration_step
                         )
         
->>>>>>> b8731e29
                 # Checkpoint
                 if self.iteration_step % self.config.checkpoints.checkpoint_interval == 0:
                     self.save_checkpoint()
